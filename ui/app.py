--- conflicted
+++ resolved
@@ -116,12 +116,9 @@
     web_results_count = data.get('web_results_count', 5)
     explain_classification = data.get('explain_classification', False)
     enhance_query = data.get('enhance_query', True)
-<<<<<<< HEAD
     use_elasticsearch = data.get('use_elasticsearch', None)  # None means auto-determine
     hybrid_search = data.get('hybrid_search', False)
-=======
     apply_reranking = data.get('apply_reranking', True)  # Default to True
->>>>>>> 0e5145db
     
     if not query_text:
         return jsonify({"status": "error", "message": "Query text is required"})
@@ -138,12 +135,9 @@
                 'web_results_count': web_results_count,
                 'explain_classification': explain_classification,
                 'enhance_query': enhance_query,
-<<<<<<< HEAD
                 'use_elasticsearch': use_elasticsearch,
-                'hybrid_search': hybrid_search
-=======
+                'hybrid_search': hybrid_search,
                 'apply_reranking': apply_reranking
->>>>>>> 0e5145db
             },
             timeout=None
         )
@@ -164,12 +158,9 @@
     web_search = data.get('web_search', None)  # None means auto-classify
     web_results_count = data.get('web_results_count', 3)
     enhance_query = data.get('enhance_query', True)
-<<<<<<< HEAD
     use_elasticsearch = data.get('use_elasticsearch', None)  # None means auto-determine
     hybrid_search = data.get('hybrid_search', False)
-=======
     apply_reranking = data.get('apply_reranking', True)
->>>>>>> 0e5145db
     
     # Ensure we have at least one user message
     has_user_message = False
@@ -195,12 +186,9 @@
                 'web_search': web_search,
                 'web_results_count': web_results_count,
                 'enhance_query': enhance_query,
-<<<<<<< HEAD
                 'use_elasticsearch': use_elasticsearch,
-                'hybrid_search': hybrid_search
-=======
+                'hybrid_search': hybrid_search,
                 'apply_reranking': apply_reranking
->>>>>>> 0e5145db
             },
             timeout=None
         )
