--- conflicted
+++ resolved
@@ -22,12 +22,9 @@
     web_results_count: int = QueryParam(5, description="Number of web search results to include"),
     explain_classification: bool = QueryParam(False, description="Whether to include query classification explanation"),
     enhance_query: bool = QueryParam(True, description="Whether to enhance the query for better retrieval"),
-<<<<<<< HEAD
     use_elasticsearch: bool = QueryParam(None, description="Whether to use Elasticsearch (auto if None)"),
-    hybrid_search: bool = QueryParam(False, description="Whether to combine results from ChromaDB and Elasticsearch")
-=======
+    hybrid_search: bool = QueryParam(True, description="Whether to combine results from ChromaDB and Elasticsearch"),
     apply_reranking: bool = QueryParam(True, description="Whether to apply reranking to improve document relevance")
->>>>>>> 0e5145db
 ):
     """Query for relevant documents based on input text."""
     query_service = get_query_service()
@@ -41,12 +38,9 @@
             web_results_count=web_results_count,
             explain_classification=explain_classification,
             enhance_query=enhance_query,
-<<<<<<< HEAD
             use_elasticsearch=use_elasticsearch,
-            hybrid_search=hybrid_search
-=======
+            hybrid_search=hybrid_search,
             apply_reranking=apply_reranking
->>>>>>> 0e5145db
         )
         
         return result
@@ -116,12 +110,9 @@
             web_results_count=chat_request.web_results_count,
             explain_classification=False,  # Always false for chat
             enhance_query=chat_request.enhance_query,
-<<<<<<< HEAD
             use_elasticsearch=chat_request.use_elasticsearch,
-            hybrid_search=chat_request.hybrid_search
-=======
+            hybrid_search=chat_request.hybrid_search,
             apply_reranking=chat_request.apply_reranking  # Use reranking if enabled
->>>>>>> 0e5145db
         )
         
         # Check if we got a valid result
