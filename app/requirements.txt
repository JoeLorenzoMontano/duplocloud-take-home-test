fastapi
uvicorn
chromadb>=0.4.18
requests
numpy<2.0.0
nltk>=3.8.1
python-multipart>=0.0.6
PyPDF2>=3.0.0
pdfminer.six>=20221105  # Better PDF text extraction alternative
<<<<<<< HEAD
elasticsearch>=8.10.0  # Elasticsearch client
=======
langchain>=0.0.267
sentence-transformers>=2.2.2  # For cross-encoder reranking
rank-bm25>=0.2.2  # For BM25 fallback reranking
>>>>>>> 0e5145db
<|MERGE_RESOLUTION|>--- conflicted
+++ resolved
@@ -7,10 +7,7 @@
 python-multipart>=0.0.6
 PyPDF2>=3.0.0
 pdfminer.six>=20221105  # Better PDF text extraction alternative
-<<<<<<< HEAD
 elasticsearch>=8.10.0  # Elasticsearch client
-=======
-langchain>=0.0.267
+langchain>=0.0.267  # For document reranking
 sentence-transformers>=2.2.2  # For cross-encoder reranking
-rank-bm25>=0.2.2  # For BM25 fallback reranking
->>>>>>> 0e5145db
+rank-bm25>=0.2.2  # For BM25 fallback reranking